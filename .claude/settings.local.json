--- conflicted
+++ resolved
@@ -11,22 +11,17 @@
       "Bash(conda:*)",
       "Bash(pip:*)",
       "Bash(dir:*)",
-<<<<<<< HEAD
       "WebSearch",
       "WebFetch",
       "mcp__Ref__ref_search_documentation",
       "mcp__filesystem-readonly__list_directory"
-=======
-      "Read(C:\\Users\\Admin\\Documents\\Akseli\\Code\\MovFormer\\movformer/**)",
-      "Read(/C:\\Users\\Admin\\Documents\\Akseli\\Code\\movformer-gui/**)",
+    ],
+    "additionalDirectories": [
+      "C:\\Users\\Admin\\anaconda3\\envs",
       "Bash(if not exist .vscode mkdir .vscode)",
       "Bash(git config:*)",
       "Bash(if exist .githookspre-commit del .githookspre-commit)",
       "Bash(rm:*)"
->>>>>>> e1b6fbe7
-    ],
-    "additionalDirectories": [
-      "C:\\Users\\Admin\\anaconda3\\envs"
     ]
   }
 }