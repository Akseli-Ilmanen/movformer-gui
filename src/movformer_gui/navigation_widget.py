--- conflicted
+++ resolved
@@ -105,14 +105,11 @@
         if self.lineplot and self.app_state.ready:
             self.lineplot.set_sync_mode(new_mode)
             self.lineplot.update_plot()
-<<<<<<< HEAD
         
         # Trigger video player switching by updating video/audio
         if self.data_widget and self.app_state.ready:
             self.data_widget._update_video_audio()
 
-=======
->>>>>>> e1b6fbe7
 
     def _trial_change_consequences(self):
         """Handle consequences of trial changes."""
